<<<<<<< HEAD
UNRELEASED v5.1.0.0
        * GhcModError is now a recursive data type (`GMECabalConfigure`'s
          type changed)
        * GhcModT's MonadIO instance now converts IOError's to failures in
          the ErrorT part of GhcModT on `liftIO`.
        * Make `loadSymbolDb` polimorphic in the return types's monad.
        * Add `hoistGhcModT` to Language.Haskell.GhcMod.Internal

UNRELEASED v5.0.1.3
        * Fix `check` command for modules using `-XPatternSynonyms`
        * Merge #364, Support cabal configuration flags

=======
>>>>>>> 615c6c45
2014-08-29 v5.0.1.2
        * Merge #345, Try fixing duplicate errors
        * Merge #344, elisp: Use advice to check syntax on save-buffer
        * Merge #341, support `browse -d` in ghc-modi
        * Merge #352, elisp: Fix C-u accidentally getting turned into a
          prefix command

2014-08-24 v5.0.1.1
        * Fix CaseSplitting faliure when using "fancy types" (see #336)
        * Print error information in "spec" test suite when using `extract`

2014-08-20 v5.0.1
        * Fix missing file in "Data-Files"

2014-08-20 v5.0.0
	* ghc-mod consumes much less memory than ghc-mod-4.1.
	* @serras brought the results of Google Summer code
	  including case splitting and better type hole
	* @DanielG provided the new monad based API

2014-05-16 v4.1.6
	* Reverting "Trying to fix rare hang on Nix".

2014-05-16 v4.1.5
	* Fixing the build on GHC 7.8.3.

2014-05-16 v4.1.4
	* Trying to fix rare hang on Nix.

2014-05-16 v4.1.3
	* Making -g-fxxx work.

2014-05-16 v4.1.2
	* Setting Opt_WarnTypedHoles correctly.

2014-05-16 v4.1.1
	* Making Emacs front-end more stable.

2014-04-30 v4.1.0
	* ghc-modi now provides "type", "info", and "boot".
	* ghc-mod now provides "find".
	* Packages, which are specified in a cabal file but not installed,
	  are filtered out. (@DanielG)
	* ghc-mod/ghc-modi treats "-l" properly.
	* ghc-mod obsoletes "-p". Use "ghc-mod browse package:module".
	* M-x ghc-debug has been implemented.
	* "type" and "info" can work even if files contain type errors.
	* "boot" as a new API.

2014-04-07 v4.0.2
	* The ghc-display-error option (@notogawa)
	* Fixing a file bug for Windows (@Kiripon)
	* The -b option for ghc-modi (@yuga)

2014-04-03 v4.0.1
	* Displaying a qualified name for one if two unqualified names
	  are conflict.

2014-04-01 v4.0.0
	* Implementing interactive "ghc-modi" command.
	  "check", "find", and "lint" are available.
	* Introducing a concept of project root directory.
	  Thanks to this, sandbox without cabal can be used.
	  "ghd-mod debug" displays the project root.
	* Syntax error highlighting (C-xC-s) gets much faster
	  thanks to ghc-modi. "flymake" was thrown away and
	  syntax error highlighting is implemented from a scratch.
	* Resolving the "import hell". You dont' have to type
	  "import Foo" anymore. Use M-t or C-cC-m.
	* Inserting "module Foo" (M-t) can insert all paths
	  relative to the project root.
	* M-C-d displays a html document even if it is in its sandbox.
	* M-s now merges the same module lines in addition to sorting.
	* A bug fix for hlint support. (@eagletmt)

2014-03-15 v3.1.7
	* Defining ghc-debug for Elisp debugging.
	* Catching up the latest hlint which does not provide --quite.

2014-02-07 v3.1.6
	* Testing with multi GHC versions. (@eagletmt)
	* Checking package ID. (@naota)
	* Supporting GHC 7.8.1 RC1. (@bartavelle)

2014-01-14 v3.1.5
	* Catching up to GHC 7.7. (@scottgw)
	* Testing with multi GHC versions. (@eagletmt)
	* Workaround for the coming new Haskell Platform.
	* Supporting flymake of the coming Emacs 24.4.

2013-11-20 v3.1.4
	* GHCi loading as fallback for browse. (@khorser)
	* Supporting GHC 7.7. (@schell)
	* Introducing the "-p" and "-q" option for browse. (@mvoidex)

2013-10-07 v3.1.3
	* Fixing tests. (@eagletmt)

2013-09-21 v3.1.2
	* Supporting sandbox for "list" and "browse". (@eagletmt)

2013-09-21 v3.1.1
	* Making Cradle strict.

2013-09-21 v3.1.0
	* API breaks backward compatibility.
	* Supporting sandbox sharing.

2013-09-16 v3.0.2
	* Fixing a bug of "dist/build/autogen/cabal_macros.h".

2013-09-16 v3.0.1
	* Exporting more low level APIs.
	* Adding "-ibuild/autogen"
	* Adding "-optP". (Macros from a Cabal file
	  and "dist/build/autogen/cabal_macros.h")

2013-09-06 v3.0.0
	* Supporting the sandbox of cabal 1.18.
	* Obsoleting the support for cabal-dev.

2013-09-04 v2.1.2
	* Supporting multiple target files. (@nh2)

2013-09-03 v2.1.1
	* A bug fix for library dependency.

2013-09-03 v2.1.0
	* Exporting Language.Haskell.GhcMod.Internal. (@alanz)
	* Supporting GHC 7.7. (@co-dan)

2013-05-30 v2.0.3
	* Using finalizePackageDescription to enable "if else" in a cabal
	file.

2013-05-21 v2.0.2
	* Document fixes.

2013-05-21 v2.0.1
	* Document fixes.

2013-05-21 v2.0.0
	* ghc-mod also provides a library (Language.Haskell.GhcMod)

2013-05-13 v1.12.5
	* A bug fix for the case where a cabal file is broken.

2013-04-02 v1.12.4

	* C-M-d on Emacs now can browse functions and types.
	* Checking "QuasiQuotes" as well as "TemplateHaskell". (@eagletmt)
	* "ghc-mod info" can display info of non-exported functions.
	  (@mvoidex)

2013-03-16 v1.12.3

	* "ghc-mod info" and "ghc-mod type" also check Template Haskell.
	  (@eagletmt)

2013-03-13 v1.12.2

	* New logic to set "-fno-code" using "depanal"
	* Cleaning up the code relating to Doc/SDoc

2013-03-07 v1.12.1

	* Fixing a bug to find a sandbox.

2013-03-05 v1.12.0

	* "ghc-mod debug" to see which cabal file and sand box are used
	* Fast "ghc-mod check" if Template Haskell is not used
	* "ghc-mod brwose -d" displays more information (@eagletmt)

2013-03-01 v1.11.5

	* New option "-d" for "ghc-mod browse" to show symbols with type
	info (@moidex)

2013-02-15 v1.11.4

	* Adding Hspec test suite
	* Better way to show Extension (@eagletmt)
	* Removing the library itself from Cabal dependencies

2012-12-11 v1.11.3

	* Display a filname instead of "Dummy" if an error occur

2012-10-30 v1.11.2

	* Extract dependencies from a Cabal file if exists and specify
	  them to "ghc-mod check" (@khibino)

2012-10-19 v1.11.1

	* Supporting GHC 7.6.x (@cartazio, @dysinger, @ihameed)<|MERGE_RESOLUTION|>--- conflicted
+++ resolved
@@ -1,4 +1,3 @@
-<<<<<<< HEAD
 UNRELEASED v5.1.0.0
         * GhcModError is now a recursive data type (`GMECabalConfigure`'s
           type changed)
@@ -6,13 +5,9 @@
           the ErrorT part of GhcModT on `liftIO`.
         * Make `loadSymbolDb` polimorphic in the return types's monad.
         * Add `hoistGhcModT` to Language.Haskell.GhcMod.Internal
-
-UNRELEASED v5.0.1.3
         * Fix `check` command for modules using `-XPatternSynonyms`
         * Merge #364, Support cabal configuration flags
 
-=======
->>>>>>> 615c6c45
 2014-08-29 v5.0.1.2
         * Merge #345, Try fixing duplicate errors
         * Merge #344, elisp: Use advice to check syntax on save-buffer
