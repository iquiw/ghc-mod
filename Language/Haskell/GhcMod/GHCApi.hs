--- conflicted
+++ resolved
@@ -1,19 +1,6 @@
 {-# LANGUAGE ScopedTypeVariables, RecordWildCards, CPP #-}
 
 module Language.Haskell.GhcMod.GHCApi (
-<<<<<<< HEAD
-    withGHC
-  , withGHC'
-  , initializeFlagsWithCradle
-  , setTargetFiles
-  , getDynamicFlags
-  , getSystemLibDir
-  , withDynFlags
-  , withCmdFlags
-  , setNoWaringFlags
-  , setAllWaringFlags
-  , setNoMaxRelevantBindings
-=======
     ghcPkgDb
   , package
   , modules
@@ -21,7 +8,6 @@
   , moduleInfo
   , localModuleInfo
   , bindings
->>>>>>> 3050ba18
   ) where
 
 import Language.Haskell.GhcMod.GhcPkg
@@ -39,181 +25,6 @@
 import qualified OccName as G
 
 ----------------------------------------------------------------
-<<<<<<< HEAD
-
--- | Converting the 'Ghc' monad to the 'IO' monad.
-withGHC :: FilePath  -- ^ A target file displayed in an error message.
-        -> Ghc a -- ^ 'Ghc' actions created by the Ghc utilities.
-        -> IO a
-withGHC file body = ghandle ignore $ withGHC' body
-  where
-    ignore :: SomeException -> IO a
-    ignore e = do
-        hPutStr stderr $ file ++ ":0:0:Error:"
-        hPrint stderr e
-        exitSuccess
-
-withGHC' :: Ghc a -> IO a
-withGHC' body = do
-    mlibdir <- getSystemLibDir
-    G.runGhc mlibdir $ do
-        dflags <- G.getSessionDynFlags
-        G.defaultCleanupHandler dflags body
-
-----------------------------------------------------------------
-
-importDirs :: [IncludeDir]
-importDirs = [".","..","../..","../../..","../../../..","../../../../.."]
-
-data Build = CabalPkg | SingleFile deriving Eq
-
--- | Initialize the 'DynFlags' relating to the compilation of a single
--- file or GHC session according to the 'Cradle' and 'Options'
--- provided.
-initializeFlagsWithCradle :: GhcMonad m
-        => Options
-        -> Cradle
-        -> m ()
-initializeFlagsWithCradle opt cradle
-  | cabal     = withCabal |||> withSandbox
-  | otherwise = withSandbox
-  where
-    mCradleFile = cradleCabalFile cradle
-    cabal = isJust mCradleFile
-    ghcopts = ghcOpts opt
-    withCabal = do
-        pkgDesc <- liftIO $ parseCabalFile $ fromJust mCradleFile
-        compOpts <- liftIO $ getCompilerOptions ghcopts cradle pkgDesc
-        initSession CabalPkg opt compOpts
-    withSandbox = initSession SingleFile opt compOpts
-      where
-        pkgOpts = ghcDbStackOpts $ cradlePkgDbStack cradle
-        compOpts
-          | null pkgOpts = CompilerOptions ghcopts importDirs []
-          | otherwise    = CompilerOptions (ghcopts ++ pkgOpts) [wdir,rdir] []
-        wdir = cradleCurrentDir cradle
-        rdir = cradleRootDir    cradle
-
-----------------------------------------------------------------
-
-initSession :: GhcMonad m
-            => Build
-            -> Options
-            -> CompilerOptions
-            -> m ()
-initSession build Options {..} CompilerOptions {..} = do
-    df <- G.getSessionDynFlags
-    void $ G.setSessionDynFlags =<< (addCmdOpts ghcOptions
-      $ setLinkerOptions
-      $ setIncludeDirs includeDirs
-      $ setBuildEnv build
-      $ setEmptyLogger
-      $ Gap.addPackageFlags depPackages df)
-
-setEmptyLogger :: DynFlags -> DynFlags
-setEmptyLogger df = Gap.setLogAction df $ \_ _ _ _ _ -> return ()
-
-----------------------------------------------------------------
-
--- we don't want to generate object code so we compile to bytecode
--- (HscInterpreted) which implies LinkInMemory
--- HscInterpreted
-setLinkerOptions :: DynFlags -> DynFlags
-setLinkerOptions df = df {
-    ghcLink   = LinkInMemory
-  , hscTarget = HscInterpreted
-  }
-
-setIncludeDirs :: [IncludeDir] -> DynFlags -> DynFlags
-setIncludeDirs idirs df = df { importPaths = idirs }
-
-setBuildEnv :: Build -> DynFlags -> DynFlags
-setBuildEnv build = setHideAllPackages build . setCabalPackage build
-
--- At the moment with this option set ghc only prints different error messages,
--- suggesting the user to add a hidden package to the build-depends in his cabal
--- file for example
-setCabalPackage :: Build -> DynFlags -> DynFlags
-setCabalPackage CabalPkg df = Gap.setCabalPkg df
-setCabalPackage _ df = df
-
--- | Enable hiding of all package not explicitly exposed (like Cabal does)
-setHideAllPackages :: Build -> DynFlags -> DynFlags
-setHideAllPackages CabalPkg df = Gap.setHideAllPackages df
-setHideAllPackages _ df = df
-
--- | Parse command line ghc options and add them to the 'DynFlags' passed
-addCmdOpts :: GhcMonad m => [GHCOption] -> DynFlags -> m DynFlags
-addCmdOpts cmdOpts df =
-    tfst <$> G.parseDynamicFlags df (map G.noLoc cmdOpts)
-  where
-    tfst (a,_,_) = a
-
-----------------------------------------------------------------
-
--- | Set the files as targets and load them.
-setTargetFiles :: (GhcMonad m) => [FilePath] -> m ()
-setTargetFiles files = do
-    targets <- forM files $ \file -> G.guessTarget file Nothing
-    G.setTargets targets
-    void $ G.load LoadAllTargets
-
-----------------------------------------------------------------
-
--- | Return the 'DynFlags' currently in use in the GHC session.
-getDynamicFlags :: IO DynFlags
-getDynamicFlags = do
-    mlibdir <- getSystemLibDir
-    G.runGhc mlibdir G.getSessionDynFlags
-
-withDynFlags :: GhcMonad m
-             => (DynFlags -> DynFlags)
-             -> m a
-             -> m a
-withDynFlags setFlags body = G.gbracket setup teardown (\_ -> body)
-  where
-    setup = do
-        dflags <- G.getSessionDynFlags
-        void $ G.setSessionDynFlags (setFlags dflags)
-        return dflags
-    teardown = void . G.setSessionDynFlags
-
-withCmdFlags :: GhcMonad m => [GHCOption] -> m a -> m a
-withCmdFlags flags body = G.gbracket setup teardown (\_ -> body)
-  where
-    setup = do
-        dflags <- G.getSessionDynFlags >>= addCmdOpts flags
-        void $ G.setSessionDynFlags dflags
-        return dflags
-    teardown = void . G.setSessionDynFlags
-
-----------------------------------------------------------------
-
--- | Set 'DynFlags' equivalent to "-w:".
-setNoWaringFlags :: DynFlags -> DynFlags
-setNoWaringFlags df = df { warningFlags = Gap.emptyWarnFlags}
-
--- | Set 'DynFlags' equivalent to "-Wall".
-setAllWaringFlags :: DynFlags -> DynFlags
-setAllWaringFlags df = df { warningFlags = allWarningFlags }
-
--- | Set 'DynFlags' equivalent to "-fno-max-relevant-bindings".
-setNoMaxRelevantBindings :: DynFlags -> DynFlags
-#if __GLASGOW_HASKELL__ >= 708
-setNoMaxRelevantBindings df = df { maxRelevantBinds = Nothing }
-#else
-setNoMaxRelevantBindings = id
-#endif
-
-
-allWarningFlags :: Gap.WarnFlags
-allWarningFlags = unsafePerformIO $ do
-    mlibdir <- getSystemLibDir
-    G.runGhc mlibdir $ do
-        df <- G.getSessionDynFlags
-        df' <- addCmdOpts ["-Wall"] df
-        return $ G.warningFlags df'
-=======
 -- get Packages,Modules,Bindings
 
 ghcPkgDb :: GhcMonad m => m PkgDb
@@ -273,5 +84,4 @@
 
 bindings :: G.ModuleInfo -> [Binding]
 bindings minfo = do
-  map (G.occNameString . G.getOccName) $ G.modInfoExports minfo
->>>>>>> 3050ba18
+  map (G.occNameString . G.getOccName) $ G.modInfoExports minfo