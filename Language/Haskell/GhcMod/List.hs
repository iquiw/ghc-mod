--- conflicted
+++ resolved
@@ -6,33 +6,23 @@
 import GHC
 import Language.Haskell.GhcMod.GHCApi
 import Language.Haskell.GhcMod.Types
-import Distribution.Text (display)
 import Packages
 import UniqFM
 
 ----------------------------------------------------------------
 
 -- | Listing installed modules.
-<<<<<<< HEAD
 listModules :: Options -> Cradle -> IO String
-listModules opt cradle = convert opt . nub . sort <$> withGHCDummyFile (listMods opt cradle)
+listModules opt cradle = convert opt . nub . sort . map dropPkgs <$> withGHCDummyFile (listMods opt cradle)
+  where
+    dropPkgs (name, pkg)
+      | detailed opt = name ++ " " ++ pkg
+      | otherwise = name
 
 -- | Listing installed modules.
-listMods :: Options -> Cradle -> Ghc [String]
+listMods :: Options -> Cradle -> Ghc [(String, String)]
 listMods opt cradle = do
     void $ initializeFlagsWithCradle opt cradle [] False
-=======
-listModules :: Options -> IO String
-listModules opt = convert opt . nub . sort . map dropPkgs <$> withGHCDummyFile (listMods opt) where
-  dropPkgs (name, pkg)
-    | detailed opt = name ++ " " ++ pkg
-    | otherwise = name
-
--- | Listing installed modules.
-listMods :: Options -> Ghc [(String, String)]
-listMods opt = do
-    initializeFlags opt
->>>>>>> 94de3672
     getExposedModules <$> getSessionDynFlags
   where
     getExposedModules = concatMap exposedModules'
