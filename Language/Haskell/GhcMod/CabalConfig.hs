{-# LANGUAGE CPP #-}

-- | This module facilitates extracting information from Cabal's on-disk
-- 'LocalBuildInfo' (@dist/setup-config@).
module Language.Haskell.GhcMod.CabalConfig (
    CabalConfig
  , cabalConfigDependencies
  , cabalConfigFlags
  ) where

import Language.Haskell.GhcMod.Error
import Language.Haskell.GhcMod.GhcPkg
import Language.Haskell.GhcMod.Utils
import Language.Haskell.GhcMod.Read
import Language.Haskell.GhcMod.Types

import qualified Language.Haskell.GhcMod.Cabal16 as C16
import qualified Language.Haskell.GhcMod.Cabal18 as C18
import qualified Language.Haskell.GhcMod.Cabal21 as C21

#ifndef MIN_VERSION_mtl
#define MIN_VERSION_mtl(x,y,z) 1
#endif

import Control.Applicative ((<$>))
import Control.Monad (mplus)
#if MIN_VERSION_mtl(2,2,1)
import Control.Monad.Except ()
#else
import Control.Monad.Error ()
#endif
import Data.Maybe ()
import Data.Set ()
import Data.List (find,tails,isPrefixOf,isInfixOf,nub,stripPrefix)
import Distribution.Package (InstalledPackageId(..)
<<<<<<< HEAD
                           , PackageIdentifier(..)
                           , PackageName(..))
=======
                           , PackageIdentifier)
import Distribution.PackageDescription (FlagAssignment)
>>>>>>> 2c2e7782
import Distribution.Simple.BuildPaths (defaultDistPref)
import Distribution.Simple.Configure (localBuildInfoFile)
import Distribution.Simple.LocalBuildInfo (ComponentName)
import MonadUtils (liftIO)
import System.FilePath ((</>))

----------------------------------------------------------------

-- | 'Show'ed cabal 'LocalBuildInfo' string
type CabalConfig = String

-- | Get contents of the file containing 'LocalBuildInfo' data. If it doesn't
-- exist run @cabal configure@ i.e. configure with default options like @cabal
-- build@ would do.
getConfig :: (IOish m, MonadError GhcModError m)
          => Cradle
          -> m CabalConfig
getConfig cradle = liftIO (readFile path) `tryFix` \_ ->
     configure `modifyError'` GMECabalConfigure
 where
   prjDir = cradleRootDir cradle
   path = prjDir </> configPath

   configure :: (IOish m, MonadError GhcModError m) => m ()
   configure =
       withDirectory_ prjDir $ readProcess' "cabal" ["configure"] >> return ()


-- | Path to 'LocalBuildInfo' file, usually @dist/setup-config@
configPath :: FilePath
configPath = localBuildInfoFile defaultDistPref

-- | Get list of 'Package's needed by all components of the current package
cabalConfigDependencies :: (IOish m, MonadError GhcModError m)
                        => Cradle
                        -> PackageIdentifier
                        -> m [Package]
cabalConfigDependencies cradle thisPkg =
    configDependencies thisPkg <$> getConfig cradle

-- | Extract list of depencenies for all components from 'CabalConfig'
configDependencies :: PackageIdentifier -> CabalConfig -> [Package]
configDependencies thisPkg config = map fromInstalledPackageId deps
 where
    deps :: [InstalledPackageId]
    deps = case deps21 `mplus` deps18 `mplus` deps16 of
        Right ps -> ps
        Left msg -> error msg

    -- True if this dependency is an internal one (depends on the library
    -- defined in the same package).
    internal pkgid = pkgid == thisPkg

    -- Cabal >= 1.21
    deps21 :: Either String [InstalledPackageId]
    deps21 =
        map fst
      <$> filterInternal21
      <$> (readEither =<< extractField config "componentsConfigs")

    filterInternal21
        :: [(ComponentName, C21.ComponentLocalBuildInfo, [ComponentName])]
        -> [(InstalledPackageId, C21.PackageIdentifier)]

    filterInternal21 ccfg = [ (ipkgid, pkgid)
                          | (_,clbi,_)      <- ccfg
                          , (ipkgid, pkgid) <- C21.componentPackageDeps clbi
                          , not (internal . packageIdentifierFrom21 $ pkgid) ]

    packageIdentifierFrom21 :: C21.PackageIdentifier -> PackageIdentifier
    packageIdentifierFrom21 (C21.PackageIdentifier (C21.PackageName myName) myVersion) =
        PackageIdentifier (PackageName myName) myVersion

    -- Cabal >= 1.18 && < 1.21
    deps18 :: Either String [InstalledPackageId]
    deps18 =
          map fst
      <$> filterInternal
      <$> (readEither =<< extractField config "componentsConfigs")

    filterInternal
        :: [(ComponentName, C18.ComponentLocalBuildInfo, [ComponentName])]
        -> [(InstalledPackageId, PackageIdentifier)]

    filterInternal ccfg = [ (ipkgid, pkgid)
                          | (_,clbi,_)      <- ccfg
                          , (ipkgid, pkgid) <- C18.componentPackageDeps clbi
                          , not (internal pkgid) ]

    -- Cabal 1.16 and below
    deps16 :: Either String [InstalledPackageId]
    deps16 = map fst <$> filter (not . internal . snd) . nub <$> do
        cbi <- concat <$> sequence [ extract "executableConfigs"
                                   , extract "testSuiteConfigs"
                                   , extract "benchmarkConfigs" ]
                        :: Either String [(String, C16.ComponentLocalBuildInfo)]

        return $ maybe [] C16.componentPackageDeps libraryConfig
              ++ concatMap (C16.componentPackageDeps . snd) cbi
     where
       libraryConfig :: Maybe C16.ComponentLocalBuildInfo
       libraryConfig = do
         field <- find ("libraryConfig" `isPrefixOf`) (tails config)
         clbi <- stripPrefix " = " field
         if "Nothing" `isPrefixOf` clbi
             then Nothing
             else case readMaybe =<< stripPrefix "Just " clbi of
                    Just x -> x
                    Nothing -> error $ "reading libraryConfig failed\n" ++ show (stripPrefix "Just " clbi)

       extract :: String -> Either String [(String, C16.ComponentLocalBuildInfo)]
       extract field = readConfigs field <$> extractField config field

       readConfigs :: String -> String -> [(String, C16.ComponentLocalBuildInfo)]
       readConfigs f s = case readEither s of
           Right x -> x
           Left msg -> error $ "reading config " ++ f ++ " failed ("++msg++")"

-- | Get the flag assignment from the local build info of the given cradle
cabalConfigFlags :: (IOish m, MonadError GhcModError m)
                 => Cradle
                 -> m FlagAssignment
cabalConfigFlags cradle = do
  config <- getConfig cradle
  case configFlags config of
    Right x  -> return x
    Left msg -> throwError (GMECabalFlags (GMEString msg))

-- | Extract the cabal flags from the 'CabalConfig'
configFlags :: CabalConfig -> Either String FlagAssignment
configFlags config = readEither =<< flip extractField "configConfigurationsFlags" =<< extractField config "configFlags"

-- | Find @field@ in 'CabalConfig'. Returns 'Left' containing a user readable
-- error message with lots of context on failure.
extractField :: CabalConfig -> String -> Either String String
extractField config field =
    case extractParens <$> find (field `isPrefixOf`) (tails config) of
        Just f -> Right f
        Nothing -> Left $ "extractField: failed extracting "++field++" from input, input contained `"++field++"'? " ++ show (field `isInfixOf` config)<|MERGE_RESOLUTION|>--- conflicted
+++ resolved
@@ -33,13 +33,9 @@
 import Data.Set ()
 import Data.List (find,tails,isPrefixOf,isInfixOf,nub,stripPrefix)
 import Distribution.Package (InstalledPackageId(..)
-<<<<<<< HEAD
                            , PackageIdentifier(..)
                            , PackageName(..))
-=======
-                           , PackageIdentifier)
 import Distribution.PackageDescription (FlagAssignment)
->>>>>>> 2c2e7782
 import Distribution.Simple.BuildPaths (defaultDistPref)
 import Distribution.Simple.Configure (localBuildInfoFile)
 import Distribution.Simple.LocalBuildInfo (ComponentName)
