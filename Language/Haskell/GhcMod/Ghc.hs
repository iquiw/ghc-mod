module Language.Haskell.GhcMod.Ghc (
<<<<<<< HEAD
  -- * Converting the 'Ghc' monad to the 'IO' monad
    withGHC
  , withGHC'
  -- * 'Ghc' utilities
  , boot
  , browse
  , check
  , info
  , types
  , splits
  , sig
  , refine
  , modules
=======
>>>>>>> 3050ba18
  -- * 'SymMdlDb'
    Symbol
  , SymMdlDb
  , getSymMdlDb
  , lookupSym
  , lookupSym'
  ) where

import Language.Haskell.GhcMod.Find<|MERGE_RESOLUTION|>--- conflicted
+++ resolved
@@ -1,20 +1,4 @@
 module Language.Haskell.GhcMod.Ghc (
-<<<<<<< HEAD
-  -- * Converting the 'Ghc' monad to the 'IO' monad
-    withGHC
-  , withGHC'
-  -- * 'Ghc' utilities
-  , boot
-  , browse
-  , check
-  , info
-  , types
-  , splits
-  , sig
-  , refine
-  , modules
-=======
->>>>>>> 3050ba18
   -- * 'SymMdlDb'
     Symbol
   , SymMdlDb
