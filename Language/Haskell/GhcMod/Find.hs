{-# LANGUAGE CPP, BangPatterns #-}

module Language.Haskell.GhcMod.Find
#ifndef SPEC
  (
    Symbol
  , SymbolDb
  , loadSymbolDb
  , lookupSymbol
  , dumpSymbol
  , findSymbol
  , lookupSym
  , isOutdated
  )
#endif
  where

import Control.Applicative ((<$>))
import Control.Monad (when, void)
import Control.Monad.Error.Class
import Data.Function (on)
import Data.List (groupBy, sort)
import Data.Maybe (fromMaybe)
import qualified GHC as G
import Language.Haskell.GhcMod.Convert
import Language.Haskell.GhcMod.GhcPkg
import Language.Haskell.GhcMod.Monad
import Language.Haskell.GhcMod.Types
import Language.Haskell.GhcMod.Utils
import Name (getOccString)
<<<<<<< HEAD
import System.Directory (doesDirectoryExist, getAppUserDataDirectory, doesFileExist, getModificationTime)
import System.FilePath ((</>))
=======
import System.Directory (doesFileExist, getModificationTime)
import System.FilePath ((</>), takeDirectory)
>>>>>>> c4929c54
import System.IO

#ifndef MIN_VERSION_containers
#define MIN_VERSION_containers(x,y,z) 1
#endif

#if MIN_VERSION_containers(0,5,0)
import Data.Map.Strict (Map)
import qualified Data.Map.Strict as M
#else
import Data.Map (Map)
import qualified Data.Map as M
#endif

----------------------------------------------------------------

-- | Type of function and operation names.
type Symbol = String
-- | Database from 'Symbol' to \['ModuleString'\].
data SymbolDb = SymbolDb {
    table :: Map Symbol [ModuleString]
  , packageCachePath :: FilePath
  , symbolDbCachePath :: FilePath
  } deriving (Show)

isOutdated :: SymbolDb -> IO Bool
isOutdated db = symbolDbCachePath db `isOlderThan` packageCachePath db

----------------------------------------------------------------

-- | When introducing incompatible changes to the 'symbolCache' file format
-- increment this version number.
symbolCacheVersion :: Integer
symbolCacheVersion = 0

-- | Filename of the symbol table cache file.
symbolCache :: String
symbolCache = "ghc-mod-"++ show symbolCacheVersion ++".cache"

----------------------------------------------------------------

-- | Looking up 'SymbolDb' with 'Symbol' to \['ModuleString'\]
--   which will be concatenated. 'loadSymbolDb' is called internally.
findSymbol :: IOish m => Symbol -> GhcModT m String
findSymbol sym = loadSymbolDb >>= lookupSymbol sym

-- | Looking up 'SymbolDb' with 'Symbol' to \['ModuleString'\]
--   which will be concatenated.
lookupSymbol :: IOish m => Symbol -> SymbolDb -> GhcModT m String
lookupSymbol sym db = convert' $ lookupSym sym db

lookupSym :: Symbol -> SymbolDb -> [ModuleString]
lookupSym sym db = fromMaybe [] $ M.lookup sym $ table db

---------------------------------------------------------------

-- | Loading a file and creates 'SymbolDb'.
loadSymbolDb :: (IOish m, MonadError GhcModError m) => m SymbolDb
loadSymbolDb = do
    ghcMod <- liftIO ghcModExecutable
    file <- chop <$> readProcess' ghcMod ["dumpsym"]
    !db <- M.fromAscList . map conv . lines <$> liftIO (readFile file)
    return $ SymbolDb {
        table = db
      , packageCachePath = takeDirectory file </> packageCache
      , symbolDbCachePath = file
      }
  where
    conv :: String -> (Symbol,[ModuleString])
    conv = read
    chop "" = ""
    chop xs = init xs


<<<<<<< HEAD
readSymbolDb :: (IOish m, MonadError GhcModError m) => m (Map Symbol [ModuleString])
readSymbolDb = do
    ghcMod <- liftIO ghcModExecutable
    file <- chop <$> readProcess' ghcMod ["dumpsym"]
    M.fromAscList . map conv . lines <$> liftIO (readFile file)
  where
    conv :: String -> (Symbol,[ModuleString])
    conv = read
    chop "" = ""
    chop xs = init xs
=======
-- | Returns the path to the currently running ghc-mod executable. With ghc<7.6
-- this is a guess but >=7.6 uses 'getExecutablePath'.
ghcModExecutable :: IO FilePath
#ifndef SPEC
ghcModExecutable = do
    dir <- getExecutablePath'
    return $ dir </> "ghc-mod"
#else
ghcModExecutable = do _ <- getExecutablePath' -- get rid of unused warning when
                                              -- compiling spec
                      return "dist/build/ghc-mod/ghc-mod"
#endif
 where
    getExecutablePath' :: IO FilePath
# if __GLASGOW_HASKELL__ >= 706
    getExecutablePath' = takeDirectory <$> getExecutablePath
# else
    getExecutablePath' = return ""
# endif
>>>>>>> c4929c54

----------------------------------------------------------------
-- used 'ghc-mod dumpsym'

-- | Dumping a set of ('Symbol',\['ModuleString'\]) to a file
--   if the file does not exist or is invalid.
--   The file name is printed.

dumpSymbol :: IOish m => GhcModT m String
dumpSymbol = do
    crdl <- cradle
    dir <- liftIO $ getPackageCachePath crdl
    let cache = dir </> symbolCache
        pkgdb = dir </> packageCache

    create <- liftIO $ cache `isOlderThan` pkgdb
    when create $ (liftIO . writeSymbolCache cache) =<< getSymbolTable
    return $ unlines [cache]

writeSymbolCache :: FilePath
                 -> [(Symbol,[ModuleString])]
                 -> IO ()
writeSymbolCache cache sm =
  void . withFile cache WriteMode $ \hdl ->
      mapM (hPrint hdl) sm

isOlderThan :: FilePath -> FilePath -> IO Bool
isOlderThan cache file = do
    exist <- doesFileExist cache
    if not exist then
        return True
      else do
        tCache <- getModificationTime cache
        tFile <- getModificationTime file
        return $ tCache <= tFile -- including equal just in case

-- | Browsing all functions in all system/user modules.
getSymbolTable :: IOish m => GhcModT m [(Symbol,[ModuleString])]
getSymbolTable = do
    ghcModules <- G.packageDbModules True
    moduleInfos <- mapM G.getModuleInfo ghcModules
    let modules = do
         m <- ghcModules
         let moduleName = G.moduleNameString $ G.moduleName m
--             modulePkg = G.packageIdString $ G.modulePackageId m
         return moduleName

    return $ collectModules
           $ extractBindings `concatMap` (moduleInfos `zip` modules)

extractBindings :: (Maybe G.ModuleInfo, ModuleString)
                -> [(Symbol, ModuleString)]
extractBindings (Nothing,_)  = []
extractBindings (Just inf,mdlname) =
    map (\name -> (getOccString name, mdlname)) names
  where
    names = G.modInfoExports inf

collectModules :: [(Symbol,ModuleString)]
               -> [(Symbol,[ModuleString])]
collectModules = map tieup . groupBy ((==) `on` fst) . sort
  where
    tieup x = (head (map fst x), map snd x)<|MERGE_RESOLUTION|>--- conflicted
+++ resolved
@@ -28,13 +28,8 @@
 import Language.Haskell.GhcMod.Types
 import Language.Haskell.GhcMod.Utils
 import Name (getOccString)
-<<<<<<< HEAD
-import System.Directory (doesDirectoryExist, getAppUserDataDirectory, doesFileExist, getModificationTime)
-import System.FilePath ((</>))
-=======
 import System.Directory (doesFileExist, getModificationTime)
 import System.FilePath ((</>), takeDirectory)
->>>>>>> c4929c54
 import System.IO
 
 #ifndef MIN_VERSION_containers
@@ -108,40 +103,6 @@
     chop "" = ""
     chop xs = init xs
 
-
-<<<<<<< HEAD
-readSymbolDb :: (IOish m, MonadError GhcModError m) => m (Map Symbol [ModuleString])
-readSymbolDb = do
-    ghcMod <- liftIO ghcModExecutable
-    file <- chop <$> readProcess' ghcMod ["dumpsym"]
-    M.fromAscList . map conv . lines <$> liftIO (readFile file)
-  where
-    conv :: String -> (Symbol,[ModuleString])
-    conv = read
-    chop "" = ""
-    chop xs = init xs
-=======
--- | Returns the path to the currently running ghc-mod executable. With ghc<7.6
--- this is a guess but >=7.6 uses 'getExecutablePath'.
-ghcModExecutable :: IO FilePath
-#ifndef SPEC
-ghcModExecutable = do
-    dir <- getExecutablePath'
-    return $ dir </> "ghc-mod"
-#else
-ghcModExecutable = do _ <- getExecutablePath' -- get rid of unused warning when
-                                              -- compiling spec
-                      return "dist/build/ghc-mod/ghc-mod"
-#endif
- where
-    getExecutablePath' :: IO FilePath
-# if __GLASGOW_HASKELL__ >= 706
-    getExecutablePath' = takeDirectory <$> getExecutablePath
-# else
-    getExecutablePath' = return ""
-# endif
->>>>>>> c4929c54
-
 ----------------------------------------------------------------
 -- used 'ghc-mod dumpsym'
 
